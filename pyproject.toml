[build-system]
requires = [
    "setuptools>=42",
    "setuptools-antlr",
    "wheel"
]
build-backend = "setuptools.build_meta"

[project]
name = "isla-solver"
<<<<<<< HEAD
version = "1.13.3"
=======
version = "1.12.1"
>>>>>>> 40911265
authors = [
    { name = "Dominic Steinhoefel", email = "dominic.steinhoefel@cispa.de" },
]
description = "The ISLa Input Specification Language and its solver."
readme = "README.md"
license = { file = "COPYING" }
requires-python = ">=3.10"
classifiers = [
    "Intended Audience :: Science/Research",
    "License :: OSI Approved :: GNU General Public License v3 (GPLv3)",
    "Programming Language :: Python :: 3.10",
    "Operating System :: OS Independent",
    "Topic :: Scientific/Engineering",
    "Topic :: Security",
    "Topic :: Software Development :: Testing",
]

[project.urls]
"Homepage" = "https://github.com/rindPHI/isla/"
"Bug Tracker" = "https://github.com/rindPHI/isla/issues"

[tool.black]
line-length = 88
target-version = ['py310']
extend-exclude = '''
(
    ^/src/isla/bnf/*
  | ^/src/isla/isla_language/*
  | ^/src/isla/mexpr_lexer/*
  | ^/src/isla/mexpr_parser/*
)
'''<|MERGE_RESOLUTION|>--- conflicted
+++ resolved
@@ -8,11 +8,7 @@
 
 [project]
 name = "isla-solver"
-<<<<<<< HEAD
-version = "1.13.3"
-=======
-version = "1.12.1"
->>>>>>> 40911265
+version = "1.13.4"
 authors = [
     { name = "Dominic Steinhoefel", email = "dominic.steinhoefel@cispa.de" },
 ]
