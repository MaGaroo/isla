# Changelog

This file contains the notable changes in the ISLa project since version 0.2a1
(February 2022). Changes prior to this date are not documented.

## [unreleased]

<<<<<<< HEAD
## [1.13.9] - 2023-04-27

### Changed

- Bug fix to HUGE unsoundness: Solver returned a solution for "false" constraint.

## [1.13.8] - 2023-04-27

### Changed

- Fixed a parser bug occurring when a conjunctive formula contains two independent sets
  of XPath expressions. Previously, the produced quantifiers were nested, which is
  incorrect. Now, they're "pushed in" as expected.
- Fixed a bug in `isla.solver.subtree_solutions` surfacing for the reST example when
  a subtree gets substituted by a smaller subtree produced by a semantic predicate
  (in that case, `extend_crop`).

## [1.13.7] - 2023-04-26

### Changed

- Bug fix: When solving SMT formulas with multiple independent clusters, an exponential
  number of solutions was pre-computed (many more than asked for), which resulted in
  a potentially huge performance problem.

## [1.13.6] - 2023-04-26

### Changed

- Bug fix for parsing a formula where two XPath expressions are appended to the same
  bound variable, and one of the possible expansions that can be chosen cannot be
  merged.

## [1.13.5] - 2023-04-26

### Changed

- Introducing a global configuration module `global_config.py`. Currently, this contains
  a flag for disabling assertions guarded by `assertions_activated()`, which are many
  of the more costly assertions. This flag is an opportunity to programmatically turn
  off at least some assertions if setting the global `-O` flag is not an option.
- Suppressing potentially meaningless error messages issued during the procedure
  implemented in 1.13.4.

## [1.13.4] - 2023-04-26

### Changed

- Fixed bug concerning numeric solutions to SMT formulas with "padded" variables:
  only "01," e.g., is a valid solution, not "1."

## [1.13.3] - 2023-04-17

### Changed

- Fix to partial last bug fix.

## [1.13.2] - 2023-04-17

### Changed

- Fixed unparsing of null byte unicode literal: Got "\u{}" before (which could not be
  parsed by Z3!), now obtain the correct "\u{0}".

## [1.13.1] - 2023-04-06

### Changed

- BugFix in `ISLaSolver.eliminate_all_ready_semantic_predicate_formulas`: Subtrees in
  computed substitutions are now considered (as they were already for SMT formulas).
- When defining a new semantic predicate, an `order` parameter can be set that
  specifies when a semantic predicate is evaluated relatively to the other semantic
  predicates.

## [1.13.0] - 2023-04-06

### Changed

- Refactoring & optimization in implementation of `count` semantic predicate. We now
  select candidates with larger numbers of `<needle>` occurrences first.
- Optimization in `ISLaSolver.extract_regular_expression`: Better re-use of already
  computed regexes for frequently re-used nonterminals (such like `<byte>`)

## [1.12.0] - 2023-04-06

### Changed

- Change in the implementation of the `count` predicate: We now only ask for one tree
  insertion solution. This increases efficiency in our examples (before, we asked for
  50 insertion solutions). Yet, it is not entirely certain if this step might cause
  prolems in more complex examples.
=======
## [1.11.2] - 2023-04-04

### Changed

- Worked on documentation; now available on https://isla.readthedocs.io/.
>>>>>>> 82521f34

## [1.11.1] - 2023-03-24

### Changed

- New optimization in SMT formula solving: Variables exclusively occurring in 
  `str.to.int` contexts are passed to Z3 as integers and later converted to strings,
  which reduces the solver's load.
- Cleaned up / improved code corresponding to SMT formula solving optimizations.

## [1.11.0] - 2023-03-22

### Changed

- The default for the `ISLaSolver` parameter `enforce_unique_trees_in_queue` changed
  from `True` to `False`. The old setting could improve performance if the same 
  derivation tree can be generated by expansion and tree insertion (and similar cases),
  but can have very unpleasant side effects, e.g., in the presence of disjunctions (see
  GitHub Issue 53). *If you encounter negative performance effects in your existing
  use cases, consider setting this flag to `True` when creating the `ISLaSolver`.*

## [1.10.4] - 2023-03-15

### Changed

- Solved parser problem: Arithmetic differences (`a = b - c`) not parsed correctly
  before.
- Eliminated bug in solver: If an explicit start symbol was given, the given grammar
  was mutated. Solver invocations (including the constructor) should, however, not
  have such side effects. In fact, that problem rendered the test suite flaky.
- `delete_unreachable` (which deletes unreachable nonterminal keys in a grammar) no
  longer mutates grammars, but instead returns a new grammar.

## [1.10.3] - 2023-03-09

### Changed

- Upgrade to ANTLR 4.12.0

## [1.10.2] - 2023-03-09

### Changed

- The BNF parser now handles XML-like terminals (e.g., "&lt;a>") that are no longer
  treated as nonterminal symbols. We introduce a fresh nonterminal "&lt;langle>"
  ("&lt;langle_i>" for smallest possible i if the other alternative(s) are not free)
  expanding to "&lt;" and replace "&lt;" in terminals with that nonterminal in the
  resulting Python grammar.

## [1.10.1] - 2022-01-10

### Changed

- Deterministic hashing of structural predicates.
- Fixed too aggressive simplification of existential quantifiers (see test 
  `test_subsitute_in_existential_formula` in `test_language.py`).
- Fixed too aggressive simplification of universal quantifiers for recursive grammars:
  even if a quantifier already matched a tree node, we cannot simplify it away in the
  absence of other *current* matches if the quantified nonterminal can still be reached
  from the already mached tree.
- Deactivated custom solver for `str.len` in presence of "too concrete" tree
  substitutions, e.g., a `str.len(<chars>) < 10` constraint with a `<char><char>` tree,
  where 2 is the only possible instantiation of `str.len`.

## [1.10.0] - 2022-01-05

### Changed

- Resolves [GitHub Issue #36](https://github.com/rindPHI/isla/issues/36), which in
  essence refers to solving multiple "conflicting" SMT formulas. These are formulas
  whose solutions change subtrees of substitutions in other SMT formulas. Before,
  we did not check that the chosen "priority" formulas are not themselves influenced
  by other formulas. See test case `test_issue_36` in `test_solver.py`.
- Resolves [GitHub Issue #39](https://github.com/rindPHI/isla/issues/39). The `count`
  predicate now better handles grammars with epsilon productions: If the number of
  "needles" is already reached, it can "finish off" the remaining nonterminals that
  might be instantiated with needle nonterminals if alternative instantiations are
  available.
- Adds the feature requested in [GitHub Issue #38](https://github.com/rindPHI/isla/issues/38):
  one can now pass a start symbol (parameter `start_symbol`) to the ISLaSolver
  constructor as alternative to the (also optional) initial derivation tree.
- Resolves [GitHub Issue #40](https://github.com/rindPHI/isla/issues/40). The default
  value for `formula` in `ISLaSolver` is now `None` and no longer `"true"`, with the
  same semantics. This means that you can still pass `Formula` objects and strings,
  but additionally `None` for the trivially valid constraint.

## [1.9.9] - 2022-12-22

### Changed

- Improved `DerivationTree.to_dot()`: Now, nodes at same levels appear at the same
  levels, and the horizontal order of child nodes is retained.

## [1.9.8] - 2022-12-20

### Changed

- Fixed "build" shield in README.md
- Changed computation of symbol costs in solver; now computed statically from grammar
  graph, not using fuzzer.

## [1.9.7] - 2022-12-16

### Changed

- Fix in performance evaluator; improves output, where an error (w/o consequences) was
  shown in case of an intentional timeout. Now, the solvers terminate silently after
  the set timeout.
- Small performance improvements in establishing normal form, computing potential
  matches, and performing substitutions in SMT formulas.

## [1.9.6] - 2022-12-15

### Changed

- Fixed hashing in call to `solver.is_valid_combination`
- Performance improvements, mainly by avoiding `replace_formula` for top-level formulas
  (performing shallow replace instead) and re-using the same objects for atomic SMT
  formulas.

## [1.9.5] - 2022-11-21

### Changed

- Bug fix in optimized solution of length constraints: (1) Preventing infinite loop for
  unsolvable constraints (e.g., zero length for non-nullable nonterminal), (2)
  preventing solver from trying to produce strings with negative lengths.

## [1.9.4] - 2022-11-13

### Changed

- Can use Unicode symbols like "\x01" in the nonprintable range in BNF grammars (parsing
  and unparsing now works for these symbols).

## [1.9.3] - 2022-11-10

### Changed

- Further improvements in input repair: Better ordering of abstracted trees. Now, all
  abstractions are generated at once (not lazily in a generator), which *might* impact
  performance; however, the results are ordered by tree size, i.e., less abstract trees
  come first, which is the expected behavior. Code is simplified.

## [1.9.2] - 2022-11-10

### Changed

- Improved input repair:
  + Results are more local now, performance improvement for more complicated repairs
  + Fixed tree abstraction for the top (empty) path

## [1.9.1] - 2022-11-08

### Changed

- Bug fix: Python extension files could not use local definitions before (e.g., helper
  functions); this is fixed now.
- Buf fix: Epsilon productions are correctly processed in `unparse_grammar`.

## [1.9.0] - 2022-11-08

### Added

- It is now possible to extend ISLa with custom structural or semantic predicates when
  using the CLI (this concerns `isla solve`, `isla parse`, `isla check`, `isla fuzz`,
  `isla mutate`, `isla find`, and `isla mutate`) by passing a Python file as input
  that contains a function

  ```python
  predicates() -> typing.Set[isla.language.StructuralPredicate | isla.language.SemanticPredicate]
  ```
  
  Additionally or alternatively, that file may define a variable `grammar` or a function
  `grammar()` specifying the grammar of the language under test. This behavior, already
  implemented in previous ISLa versions (for the variable declaration, see "Changed"),
  is unaffected by the predicate extension feature.

### Changed

- In Python extension files, grammars may *alternatively* be defined as the return
  value of a function `def grammar() -> Dict[str, List[str]]` instead of an assignment
  to a variable `grammar`. This is the preferred style; the variable assignment may get
  deprecated in the future.

## [1.8.0] - 2022-10-21

### Added

- Added `isla find` command to filter files passing syntactic & semantic constraints

### Changed

- `isla create` now prints out the created files.

## [1.7.3] - 2022-10-13

### Changed

- Performance fix with most impact in instantiating large structures with the grammar
  fuzzer: More caching & propagation of the "is open" status of derivation trees.

## [1.7.2] - 2022-10-13

### Changed

- Creation of zero-length trees for `str.len(var)` expressions, if `var` only occurs
  inside `str.len` applications and optimized Z3 queries are enabled, now works; before,
  such a tree was not found.

## [1.7.1] - 2022-10-13

### Changed

- Asserting that creation of fixed-length trees (see comment to version 1.5.0) did work
  as expected; error message suggests disabling optimized queries or refining
  constraints.
- The CLI captures all exceptions for `isla solve` and reports them to the command line
  rather than crashing ungracefully.

## [1.7.0] - 2022-10-13

### Added

- CLI argument `--tree` for `isla solve` to produce JSON output (derivation trees)
  rather than "unparsed" strings.
- The CLI commands `check`, `repair`, and `mutate` now also accept derivation trees
  in JSON format as inputs, circumventing the need for parsing if, e.g., piping an
  input produced by a grammar fuzzer to the checker.

## [1.6.0] - 2022-10-12

### Added

- Command line argument `-O` which runs ISLa in optimized mode with deactivated
  assertions. Recommended if speed is an issue.

## [1.5.0] - 2022-10-12

### Added

- Added special handling for `str.len` applications: For variables exclusively
  occurring inside `str.len`, we only ask Z3 for a solution to the numeric length,
  and then randomly create a string of that length. The `ISLaSolver` has a new option
  `enable_optimized_z3_queries` to disable this behavior. Future releases will also 
  have a CLI option for that purpose.

### Changed

- Bug fix: Wrong precedence of multiplication/division and addition/subtraction in
  ISLa parser; `x * y + z` was parsed `x * (y + z)`. This is now corrected.
- Bug fix: Null bytes at the level of SMT expressions (`\u{}`) were not handled
  correctly in `z3_helpers.evalute_z3_expression`; instead of `\x00`, they were
  treated as the 4-character string `\u{}`.

## [1.4.1] - 2022-10-06

### Changed

- Bug fix: Added forgotten requirement. The "toml" package needs to be installed to use
  ISLa 1.4.0.

## [1.4.0] - 2022-10-06

### Added

- Configuration of default ISLa CLI options via `.islarc` files. The ISLa CLI searches
  for an `.islarc` files first in the current working directory, then in the user's
  home directory, and uses a bundled resource file as a fallback. All found 
  configurations are merged; in case of conflicts, earlier found ones take precedence
  (i.e., the options specified in `./.islarc` override all others). The file format
  for `.islarc` files is TOML.
- Added `isla config` command to write the default configuration either to a specified
  output file or to the standard output. This comes handy when one is unsure about the
  available options and to start a complete custom configuration.

## [1.3.3] - 2022-10-04

### Changed

- Solved packaging bug: Resource files for the `isla create` command were not
  packaged in installation packages; this is now fixed.

## [1.3.2] - 2022-09-30

### Changed

- Bugfix in `unparse_grammar` related to escaping.
- Changed standard cost weight vector in CLI (now defaults to
  `isla.solver.STD_COST_SETTINGS.weight_vector`).
- Describing individual cost vector components in CLI help text.

## [1.3.1] - 2022-09-30

### Changed

- Fixed bug in `unparse_grammar`: Backslashes are correctly escaped now.
- Fixed bug in parsing of match expressions: Escaped symbols are not handled correctly.
- Made order of terminals in REST_GRAMMAR deterministic.

## [1.3.0] - 2022-09-27

### Added

- Added the CLI command `isla mutate` and solver method `ISLaSolver.mutate` for
  mutating inputs in a semantics-preserving way.

## [1.2.0] - 2022-09-27

### Changed

- Added the option to pass multiple constraints via multiple `--constraint` command
  line parameters in the CLI.

## [1.1.0] - 2022-09-27

### Added

- Added the CLI command `isla repair` and solver method `ISLaSolver.repair` for
  repairing inputs violating semantic constraints.

## [1.0.1] - 2022-09-23

### Changed

- The evaluation function `evaluate_legacy` now better accounts for open derivation 
  trees, issuing "unknown" in more cases. For example, if a universal quantifier 
  matches *possible expansions* of an open derivation tree, we return "unknown;" 
  similarly if an existential quantifier is not satisfied by any concrete match, but
  there are potential matches (of instantiations of open subtrees) left
- Fix in `can_extend_leaf_to_make_quantifier_match_parent`, which sometimes did not
  satisfy its intended semantics of only returning True for *potential* matches, and
  not for current ones
- Bug fix: Epsilon expansions in match expressions caused problems before (see test case
  "test_solve_config_grammar_leaddigit_equality" in "test_solver.py")

## [1.0.0] - 2022-09-22

This first major ISLa release comes with a command line interface and a new solver API.
Please note that the new API is incompatible with the `0.*` versions, such that things
can break if you upgrade to `1.0.0` from a previous version. Read the change list
below to learn how you can adapt your code to work with `1.0.0`.

### Changed

- The previous solver function `ISLaSolver.solve()` was removed
- The function `ISLaSolver.fuzz()` was renamed to `ISLaSolver.solve()`
- The signatures of the old `ISLaSolver.fuzz()` and the new `ISLaSolver.solve()` 
  functions are different: The new function
  + only ever returns `DerivationTree` objects
  + *raises* a `StopIteration` if no (more) solutions could be found
  + *raises* a `SolverTimeout` exception if the solver timed out
- The previous solver function `ISLaSolver.evaluate()` was renamed to 
  `ISLaSolver.check()`
- The new `ISLaSolver.check()` function returns a "normal" Boolean value (instead of
  a `ThreeValuedTruth`) and returns an `UnknownResultError` if truth cannot be
  determined (which should only occur in rare edge cases).
- The function `ISLaSolver.parse()` now also checks for semantic validity. It
  + raises a `SyntaxError` if the input cannot be parsed with the grammar,
  + raises a `SemanticError` if the input can be parsed, but does not satisfy the
    constraint, and
  + returns a `DerivationTree` object otherwise.

## [0.11.0] - 2022-09-22

### Added

- Added command line interface: Run `isla -h` after installing ISLa to obtain usage assistance
- Integrated the [black](https://github.com/psf/black) code style
- Set up GitHub workflows checking black and the flake8 linter

### Changed

- Improved code quality, now satisfying flake8 checks
- Fixes in `octal_to_dec` semantic predicate (relevant for TAR)
- Bug fix in solver: Avoiding error if no k-paths are present due to too large k for (nonrecursive) grammar
- Bug fix in `ensure_unique_bound_variables`: This function sometimes produced results that were not semantically equivalent
- Can parse constraints such as `forall <var> var: var = "a" or forall <var> var: var = "b"`, where different quantifiers
  bind the same variable. Raised a `SyntaxError` before.

## [0.10.10] - 2022-09-01

### Changed

- Upgraded `grammar_graph` library, which now integrates better caching. Significant
  performance improvement.
- Upgraded `grammar_to_regex` library, which incorporates a bug fix in expansing nonregular
  subgrammars.

## [0.10.9] - 2022-09-01

### Changed

- Upgraded `grammar_graph` library, which now caches (k)-paths of subtrees. This gives a
  performance boost in particular for long trees with redundant subtrees like from the
  TAR case study.
- Fixed the TAR parser from the TAR case study.

## [0.10.8] - 2022-08-31

### Changed

- Passing bytes rather than str to the `ijson` library to address deprecation warning.
- Increased version of required `grammar_to_regex` library; works better when expressing
  constraints on nonterminals with certain nonregular sub-languages.

## [0.10.7] - 2022-08-31

### Changed

- Non-recursive length computation for derivation trees; prevents recursion depth errors for
  deep trees.

## [0.10.6] - 2022-08-30

### Changed

- Bug fix in performance evaluator.

## [0.10.5] - 2022-08-30

### Changed

- Upgraded `grammar_graph` library; includes performance fix.
- Including ISLa 0.10.15 in Dockerfile.

## [0.10.4] - 2022-08-30

### Changed

- Added solver parameter `grammar_unwinding_threshold` to customize the grammar unwinding
  depth for nonregular nonterminal grammars involved in SMT-LIB formulas.

## [0.10.3] - 2022-08-29

Bugfix release for 0.10.2.

## [0.10.2] - 2022-08-29

### Changed

- If multiple solutions to an SMT formula are required (see solver parameter
  `max_number_smt_instantiations`), we add a negated *conjunction* of the values 
  for all variables in a previous solution; before, we only added a negation
  of the individual values, which sometimes resulted in fewer solutions than possible
  (see [this GitHub issue](https://github.com/rindPHI/isla/issues/4)).
- Using iterative JSON deserialization in performance evaluators and derivation tree
  deserialization, works better for large inputs (e.g., TAR files).

## [0.10.1] - 2022-08-26

### Changed

- Fixed a bug in computing more than one solution to an SMT-LIB formula. Before, it was
  pure coincidence if another solution dropped out.
- Updated dependency to `grammar_graph` library, which had a major bug before which could
  render k-path coverage guidance useless.
- Recalibrated weight vectors (including default weight vector) to account for the bug
  fix in the grammar graph library.

## [0.10.0] - 2022-08-22

### Changed

- Major overhaul of cost computation. The solver finds much more diverse inputs now. 

## [0.9.6] - 2022-08-20

### Changed

- Bug fix in performance_evaluator, regression due to API change in ISLaSolver (return of TIMEOUT values)
- Increased maximum recursion depth for evaluation; this is needed in the TAR case study.

## [0.9.5] - 2022-08-19

### Changed

- Bug fix deserialization of `isla.language.SMTFormula` in conjunction with escaped quotation marks.

## [0.9.4] - 2022-08-19

### Changed

- Bug fix in `ISLaUnparser`: Quotation marks in SMT-LIB string literals are escaped according to the [ISLa
  language specification](https://rindphi.github.io/isla/islaspec/#lexer-rules), using `\"`.

## [0.9.3] - 2022-08-19

### Added

- Added functions `isla.solver.implies` and `isla.solver.equivalent` for implication and equivalence
  checking.

### Changed

- Bug fix in unsatisfiability testing for existential quantifiers. Before, SAT was reported instead
  of UNSAT in certain cases.

## [0.9.2] - 2022-08-19

### Changed

- Using Trie implementation that is more efficient in retrieving sub-tries. All trie functionality is now
  bundled in the `isla.trie.SubtreesTrie` class.

## [0.9.1] - 2022-08-19

### Changed

- Re-introduced PEGParser to `isla.parser`
- Using PEGParser first in bind expression parsing; make a huge performance difference for complex (PEG) grammars.

## [0.9.0] - 2022-08-18

### Added

- With the solver flag `activate_unsat_support` set, an additional unsatisfiability check is executed
  for existential formulas arising during solving, which, in many cases, can make the solver terminate
  with an adequate `ISLaSolver.UNSAT` response. This flag should only be set if an unsatisfiable answer
  is expected or deemed possible, since the additional checks impact the solver performance. With this
  release, ISLa is approaching the state of being a *solver/checker for both satisfiable and unsatisfiable problems*.

## [0.8.18] - 2022-08-18

### Changed

- The `ISLaSolver.fuzz()` and `ISLaSolver.solver()` methods now return either (a generator of) derivation
  trees *or* the special constants `ISLaSolver.TIMEOUT` or `ISLaSolver.UNSAT` for occurred timeouts or
  unsatisfiable problems.
- Changes to a crucial solver function drastically improved performance.
- Small bug fix in DerivationTree.

## [0.8.17] - 2022-08-17

### Added

- Added a method `ISLaSolver.fuzz()` that produces one solution at each call, i.e., not a generator of
  solutions as returned by `ISLaSolver.solver()`.

### Changed

- Better support for unsatisfiable formulas: States with unsatisfiable SMT-LIB atoms in their formulas
  are discarded early. Before, it could happen that the solver diverged. When checking unsatisfiable
  formulas with existential quantifiers, you have to set a timeout; the solver usually diverges (without
  producing an output) in these cases. \
  To use this, pass the parameter `activate_unsat_support=True` to the solver.

## [0.8.16] - 2022-08-16

### Added

- The *descendant* axis `..` is now supported in XPath expressions, as in `<xml-open-tag>.<id>..<id-char> = "a"`.
  Consult the [ISLa Language Specification](https://rindphi.github.io/isla/islaspec/#x-path-expressions)
  for more information.

### Changed

- Escaping in unparsing of grammars.

## [0.8.15] - 2022-08-15

### Added

- We added an `unparse_grammar` function that produces a string in concrete BNF syntax from a Python grammar.

### Changed

- Consolidated match expression matching and the conversion of match expression to tree prefixes; now conforms to the
  state described in the 
  [ISLa Language Specification](https://rindphi.github.io/isla/islaspec/#tree-quantifiers-with-match-expressions).
- We removed the mandatory semicolons as line terminators from the concrete grammar syntax; they are not necessary
  for parsing in our syntax, even with multi-line expansions. Now, the syntax is identical to classical BNF.
  Adding semicolon line terminators remains possible, but is optional (and superfluous).

## [0.8.14] - 2022-08-10

### Added

- Added parser for concrete BNF syntax. One can now call the ISLaSolver and the evaluate function
  with a string representation of the grammar, e.g.,
  
  ```bnf
   <start> ::= <stmt> ;
   <stmt> ::= <assgn> | <assgn> " ; " <stmt> ;
   <assgn> ::= <var> " := " <rhs> ;
   <rhs> ::= <var> | <digit> ;
   <var> ::= "a" | "b" | "c" ;
   <digit> ::= "0" | "1" | "2" | "3" | "4" | "5" | "6" | "7" | "8" | "9" ; 
  ```

## [0.8.13] - 2022-08-09

### Changed

- Bug fix in DerivationTree serialization.

## [0.8.12] - 2022-08-09

### Changed

- More space-efficient serialization of DerivationTree objects.
  
## [0.8.11] - 2022-08-09

### Changed

- Better serialization of DerivationTree objects.

## [0.8.10] - 2022-08-09

### Changed

- Linking new Fuzzing Book tutorial on ISLa in README.md.
- Added evaluation scripts.

## [0.8.9] - 2022-08-08

### Changed

- Propositional combinators (and, or, ...) can not be used also on SMT level, i.e., in s-expression syntax.

## [0.8.8] - 2022-08-08

### Changed

- Formulas like `forall <a> in <start>: ...` get now parsed like `forall <a> in start: ...`. Before, another quantifier
  was added to close over `<start>`.
- The `count` predicate now accepts a literal value as third argument, expected a variable before.
- Bug fix in handling of XPath expressions where at least two share a prefix (test case `test_length_prefixed_strings` in `test_concrete_syntax.py`).
- Bug fix in extracting strings from Z3 models: Now also handling null characters ("\u{}") correctly.

## [0.8.7] - 2022-08-07

### Added

- `isla.language.unparse_isla` shortcut to `ISLaUnparser` for getting the textual representation of an ISLa formula.
- Added `ISLaSolver.evaluate(tree)` method to quickly evaluate inputs based on an existing ISLaSolver object.

### Changed

- Bug fix: Indexes in XPath expressions (like `<a>.<b>[2].<c>`) work now. Remember: Counting starts from 1, which
  also is the default if you omit an index.
- Bug fix: ISLa's unparser returns correct result for nullary SMT-LIB functions (e.g., `re.all` instead of `(re.all)`).
- Bug fix: SMT-LIBs `div` and `mod` operators work now (also in infix syntax).
- Added mod to `evaluate_z3_expression` shortcut (which does not require Z3 solver calls).

## [0.8.6] - 2022-08-05

### Added

- Implemented `direct_child` predicate upon request.

## [0.8.5] - 2022-08-04

Small bugfix release.

## [0.8.4] - 2022-08-04

### Changed

- Updated build/test/install information in README.

## [0.8.1], [0.8.2], [0.8.3] - 2022-08-03 to 2022-08-04

Small bugfix releases.

## [0.8] - 2022-08-03

### Added

- Brief descriptions of the built-in predicates added to the README.md file.
  
### Changed

- Project package information was extended to prepare for publishing at PyPi.
- Version jump to signal PyPi maturity :) We're planning for an 1.0 release soon!

## [0.3] - 2022-08-03

### Added

- Cost computation is not outsourced to exchangeable `CostComputer` classes. The existing cost computation strategy
  is encapsulated in the class `GrammarBasedBlackboxCostComputer`.
- ISLa now has a simplified syntax layer, which is translated to the core syntax (it's "syntactic sugar"):
  * Names in quantifiers may be omitted; quantified elements can be referred to
    by their nonterminal types (if unambiguous) in quantifier core.
  * "Free" nonterminals are permitted, and are universally quantified (and `in <start>`) as default.
  * The `in ...` part of quantifiers may be omitted and defaults to `in <start>`.
  * For SMT expressions, we support an infix (for binary operators) and prefix (for unary ones) syntax 
    instead of the usual SMT-LIB S-Expressions.
  * Additionally to match expressions, we permit the *descendant axis* `.` (`..` is not yet implemented,
    but planned) borrowed from the [XPath abbreviated syntax](https://www.w3.org/TR/1999/REC-xpath-19991116/#path-abbrev)
    (there, one writes `/` and `//`). For `.`, the specification of a *position
    predicate* `[n]`, for $n=1,2,\dots$, is required, as in `<id>.<char>[2]` (the
    second `<char>` occurrence in an `<id>` nonterminal). If it is omitted, it
    defaults to `[1]`.

### Changed

- Removed deprecated/unused "cost phase" feature; `CostSettings` now expect a single `CostWeightVector` and a value
  for `k`, exclusively.
- Removed deprecated "vacuous penalty" cost feature from cost vector.
- Performance fix in tree expansion: If there is a limit on the number of desired expansions, we don't compute all
  of them and choose a subset afterward, but only compute the desired number of (random) expansions.
- Bug fix in tree expansion, more precisely in determining whether a nonterminal can be freely instantiated: If the
  nonterminal can be associated with a *dummy* variable in the match expression, we not correctly report that it
  is not bound by the quantifier and can be freely instantiated. This mitigates state explosion in certain cases.
- Performance fix: Lazy computation of complex string arguments passed to the logger.
- Removed all `fuzzingbook` dependencies. This significantly reduces the number of indirect dependencies
  that have to be installed.
- Split dependencies into required, dev, and test dependencies. If you want to develop or test ISLa, use
  `pip install -e .[dev,test]` in your virtual environment.
- Removed an assertion that made the solver fail for SMT constraints on non-regular nonterminals. For nonterminals
  with a context-free language, the regular expression passed to the SMT solver will always be an approximation,
  and it cannot be asserted that the languages of the subgrammar and the regex are identical.

## [0.2b3] - 2022-06-03

### Changed

- Simplification in assignment language example in README.
- Added README section about the new ISLa Docker image.

## [0.2b2] - 2022-06-03

### Added

- More precise translation of ISLa formulas to SMT (`evaluator.isla_to_smt_formula`),
  implication (`evaluator.implies`) and equivalence (`evaluator.equivalent`) checks.

### Changed

- Bugfixes in translation of Z3 regexes to Python.
- Z3 translation method `evaluate_z3_expression` can handle open variables and returns closures.
  Better caching opportunities.
- Factored out Z3 helpers from `isla.helpers` to `isla.z3_helpers`.
- `z3.ExprRef.__eq__` is pointed to `z3.AstRef.__eq__` when loading `isla.language`. The reason is
  that `__eq__` is called, e.g., when requesting elements from hash maps, but the `z3.ExprRef`
  implementation creates a new `z3.BoolRef` instead of returning a bool. We perform a structural
  comparison instead. To construct `z3.BoolRef` equations, use `isla.z3_helpers.z3_eq` instead.
- Performance optimization for semantic predicates.
- Performance optimizations in match expression matching.
- Cleaned up and relaxed requirements.

## [0.2b1] - 2022-02-25

### Added

- Evaluation routine for concrete Z3 expressions without solver calls. Speedups of 50 % to
  100 % in calls to `helpers.is_valid(Formula)`.
- Added a structural predicate `nth(idx, tree, in_tree)` which holds if `tree` is the `idx`-th
  occurrence of a tree with its nonterminal within `in_tree`. This is useful, e.g., in CSV files.

### Changed

- More efficient DerivationTree.replaceTree method.
- The evaluator for *concrete* SMT-LIB expressions handles `(str.to.int float_str)` for strings representing floating
  point numbers by rounding them to Integers. This differs from the standard SMT-LIB/Z3 semantics, where the result is
  -1 for all strings that are not positive Integers. It is planned to also integrate this into the more general Z3-based
  evaluation and into the solver.

## [0.2a2] - 2022-02-03

### Added

- Both the evaluator and the solver are passed default sets of predicates. Thus, unless some
  user-defined special predicates should be used, one does not need to pass the predicates to
  the solver/evaluator when generating from/checking a constraint in ISLa's concrete syntax
  (a string).
- Added universal integer quantification method for a special case:
  
      forall int i:
        exists <?> elem in container: 
          not phi(elem, i) 
  
  is transformed to

      exists int i: (
        exists <?> elem in container: 
          phi(elem, i) and 
        exists <?> elem in container: 
          not phi(elem, i))
 
  if the predicate / formula phi exactly holds true for a single instantiation of `i` once elem
  (and potentially other parameters) have fixed values. In the code, we briefly sketch a correctness
  proof that this transformation is equivalence-preserving.
- Constraint checking can consider preconditions. This is highly useful when eliminating existential
  quantifiers (esp. after re-insertion): They may not generally hold, but taking the already existing
  constraints into account.
- Added forgotten mention of the renaming of `isla.isla` to `isla.language` to
  the changelog (this file), section 0.2a1.
- It is now possible to create infinite streams of solutions from existential formulas. Before, the
  number of solutions was usually exactly one, unless one increased the number of free instantiations.

### Changed

- Factored out functions related to ISLa evaluations from `isla.language` to `isla.evaluator`.
  The previous `isla.evaluator` file was named `isla.performance_evaluator`. This change is also
  reflected in the organization of the tests in `tests/`.
- Checking whether existential (integer / tree) quantifiers are already satisfied, taking into account
  existing constraints (assumptions).
- Corrections in README.txt + clarifies in README that ISLa is a grammar-aware String constraint solver.

### Removed

- Removed "eval_results" folder. New evaluation scripts output SQLITE files.
- The deprecated solver parameter "expand_after_existential_elimination" was removed. The solver now
  always expands in parallel to existential elimination / tree insertion, thus infinite solution streams
  for existential formulas become possible. In recent ISLa versions, this parameter was anyway ignored.

## [0.2a1] - 2022-02-01

### Added

- Support for universal and existential quantifiers over integers: `forall int
  x: ...` and `exists int x: ...`. Existential quantification replaces the
  previous `num x: ...` syntax, universal quantification is new. ISLa is now
  also closed under negation for numeric quantifiers. The ISLa solver uses an
  incomplete approach to instantiate universal quantifiers over integers,
  depending on SMT formula (and possibly semantic predicates) on top level
  inside the inner formula.
- ISLa now has its own, performance-optimized grammar fuzzer (forked from
  the Fuzzing Book).

### Changed

- The ISLa concrete syntax was changed. In the new syntax, there is not variable
  definition block (`vars`) and the constant declaration is now optional (only
  needed if the top-level constant is not named "start" and has the nonterminal
  type `<start>`). Instead, all types are directly declared inside the
  constraint: E.g., `forall <expr> expr="{<sum> sum} + {<factor> factor}": ...`.
  The `constraint` keyword was also removed; an ISLa specification either
  consists of a constant declaration followed by an ISLa formula, or only of an
  ISLa formula.
- The ISLa source is now organized with a so-called ["src layout"](https://docs.pytest.org/en/6.2.x/goodpractices.html).
- The package `isla.isla` (i.e., the `isla.py` file in the `isla` package) was
  renamed to `isla.language`. Thus, you have to replace all `from isla.isla import ...`
  import statements (or similar) by `from isla.language import ...`.
- The existing language formalizations (e.g., Scriptsize-C and TAR) were moved
  into a package `isla_formalizations` under the `src` directory. Tests are now
  in the top-level directory `tests`, the evaluation scripts for the
  formalizations in the top-level `evaluations` directory. The demo file
  `xml_demo.py` moved to inside the `tests` directory. You can still run `tox`
  in the top-level directory to run tests. For running tests without tox, you
  might have to do a `pip install -e .` for an editable installation of ISLa
  (preferrably within a virtual environment).
- Switched to a PEP517-based build system. You can now run `python3 -m build`
  from inside the virtual environment to run a build. All settings are now in
  `setup.cfg`, the `setup.py` file is only there for backward compatibility and
  to make the "setuptools-antlr" package work (`python3 setup.py antlr`). Only
  ISLa developers need this.
- Various bug fixes, enhancements and new safety assertions related to
  existential quantifier solving (both instantiation and tree insertion).

### Removed

- The outdated formalizations for tiny-C and minipy were removed.<|MERGE_RESOLUTION|>--- conflicted
+++ resolved
@@ -5,7 +5,6 @@
 
 ## [unreleased]
 
-<<<<<<< HEAD
 ## [1.13.9] - 2023-04-27
 
 ### Changed
@@ -97,13 +96,12 @@
   insertion solution. This increases efficiency in our examples (before, we asked for
   50 insertion solutions). Yet, it is not entirely certain if this step might cause
   prolems in more complex examples.
-=======
+
 ## [1.11.2] - 2023-04-04
 
 ### Changed
 
 - Worked on documentation; now available on https://isla.readthedocs.io/.
->>>>>>> 82521f34
 
 ## [1.11.1] - 2023-03-24
 
