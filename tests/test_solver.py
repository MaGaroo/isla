import functools
import heapq
import itertools
import logging
import os
import random
import string
import sys
import unittest
from typing import cast, Optional, Dict, List, Callable, Union, Set
from xml.dom import minidom
from xml.sax.saxutils import escape

import pytest
import z3
from grammar_graph import gg
from orderedset import OrderedSet

import isla.derivation_tree
import isla.evaluator
from isla import isla_shortcuts as sc
from isla import language
from isla.derivation_tree import DerivationTree
from isla.existential_helpers import DIRECT_EMBEDDING, SELF_EMBEDDING, CONTEXT_ADDITION
from isla.fuzzer import GrammarFuzzer, GrammarCoverageFuzzer
<<<<<<< HEAD
from isla.helpers import crange, Exceptional
=======
from isla.helpers import crange, Maybe
>>>>>>> b4678da0
from isla.isla_predicates import (
    BEFORE_PREDICATE,
    COUNT_PREDICATE,
    STANDARD_SEMANTIC_PREDICATES,
    STANDARD_STRUCTURAL_PREDICATES,
)
from isla.language import VariablesCollector, parse_isla, start_constant
from isla.solver import (
    ISLaSolver,
    SolutionState,
    CostSettings,
    CostWeightVector,
    get_quantifier_chains,
    CostComputer,
    GrammarBasedBlackboxCostComputer,
    quantified_formula_might_match,
    implies,
    equivalent,
)
from isla.type_defs import Grammar
from isla.z3_helpers import z3_eq
from isla_formalizations import rest, tar, simple_tar, scriptsizec
from isla_formalizations.csv import csv_lint, CSV_GRAMMAR, CSV_HEADERBODY_GRAMMAR
from isla_formalizations.tar import extract_tar
from isla_formalizations.xml_lang import (
    XML_GRAMMAR_WITH_NAMESPACE_PREFIXES,
    XML_NAMESPACE_CONSTRAINT,
    XML_WELLFORMEDNESS_CONSTRAINT,
    XML_GRAMMAR,
    validate_xml,
    XML_NO_ATTR_REDEF_CONSTRAINT,
)
from test_data import LANG_GRAMMAR, SIMPLE_CSV_GRAMMAR


class TestSolver(unittest.TestCase):
    def test_qfd_formula_might_match_1(self):
        mgr = language.VariableManager(LANG_GRAMMAR)
        solver = ISLaSolver(
            LANG_GRAMMAR,
            mgr.smt(z3_eq(mgr.const("$DUMMY", "<start>").to_smt(), z3.StringVal(""))),
        )

        tree = isla.derivation_tree.DerivationTree.from_parse_tree(
            (
                "<start>",
                [
                    (
                        "<stmt>",
                        [
                            (
                                "<assgn>",
                                [
                                    ("<var>", None),  # Path (0, 0, 0)
                                    (" := ", []),
                                    ("<rhs>", [("<var>", None)]),
                                ],
                            ),
                            (" ; ", []),
                            (
                                "<stmt>",
                                [
                                    (
                                        "<assgn>",
                                        [
                                            ("<var>", None),
                                            (" := ", []),
                                            ("<rhs>", None),
                                        ],
                                    )
                                ],
                            ),
                        ],
                    )
                ],
            )
        )

        formula = cast(
            language.QuantifiedFormula,
            mgr.create(
                sc.forall_bind(
                    language.BindExpression(mgr.bv("$var1", "<var>")),
                    mgr.bv("$rhs1", "<rhs>"),
                    tree,
                    mgr.smt(z3_eq(mgr.bv("$var1").to_smt(), z3.StringVal("x"))),
                )
            ),
        )

        assert tree.get_subtree((0, 0, 2, 0)).value == "<var>"
        # assert not tree.get_subtree((0, 0, 2, 0)).children

        self.assertTrue(
            solver.quantified_formula_might_match(formula, (0, 0, 2, 0), tree)
        )

    def test_qfd_formula_might_match_2(self):
        path = (0, 0, 0)

        tree = DerivationTree(
            "<start>",
            (
                DerivationTree(
                    "<stmt>",
                    (
                        DerivationTree(
                            "<assgn>",
                            (
                                DerivationTree("<var>"),
                                DerivationTree(" := ", ()),
                                DerivationTree("<rhs>"),
                            ),
                        ),
                    ),
                ),
            ),
        )

        grammar = LANG_GRAMMAR
        graph = gg.GrammarGraph.from_grammar(LANG_GRAMMAR)
        reachable = lambda fr, to: fr == to or graph.reachable(fr, to)

        formula = parse_isla(
            """
forall <assgn> assgn_1="<var> := {<var> rhs}" in start:
  exists <assgn> assgn_2="{<var> lhs} := <rhs>" in start:
    (before(assgn_2, assgn_1) and (= lhs rhs))
""",
            LANG_GRAMMAR,
            {BEFORE_PREDICATE},
        )

        formula = formula.substitute_expressions(
            {language.Constant("start", "<start>"): tree}
        )

        self.assertFalse(
            quantified_formula_might_match(
                cast(language.QuantifiedFormula, formula),
                path,
                tree,
                grammar,
                reachable,
            )
        )

    def test_qfd_formula_might_match_3(self):
        path = (0, 0, 2)
        tree = DerivationTree.from_parse_tree(
            (
                "<start>",
                [
                    (
                        "<stmt>",
                        [("<assgn>", [("<var>", None), (" := ", []), ("<rhs>", None)])],
                    )
                ],
            )
        )
        grammar = LANG_GRAMMAR
        graph = gg.GrammarGraph.from_grammar(LANG_GRAMMAR)
        reachable = lambda fr, to: fr == to or graph.reachable(fr, to)

        formula = parse_isla(
            """
forall <assgn> assgn_1="<var> := {<var> rhs}" in start:
  exists <assgn> assgn_2="{<var> lhs} := <rhs>" in start:
    (before(assgn_2, assgn_1) and (= lhs rhs))
""",
            LANG_GRAMMAR,
            {BEFORE_PREDICATE},
        )

        formula = formula.substitute_expressions(
            {language.Constant("start", "<start>"): tree}
        )

        self.assertTrue(
            quantified_formula_might_match(
                cast(language.QuantifiedFormula, formula),
                path,
                tree,
                grammar,
                reachable,
            )
        )

    def test_atomic_smt_formula(self):
        assgn = language.Constant("$assgn", "<assgn>")
        formula = language.SMTFormula(
            z3_eq(assgn.to_smt(), z3.StringVal("x := x")), assgn
        )
        self.execute_generation_test(formula, num_solutions=1)

    def test_simple_universal_formula(self):
        start = language.Constant("$start", "<start>")
        var1 = language.BoundVariable("$var", "<var>")

        formula = sc.forall(
            var1,
            start,
            sc.smt_for(cast(z3.BoolRef, z3_eq(var1.to_smt(), z3.StringVal("x"))), var1),
        )

        self.execute_generation_test(formula, max_number_free_instantiations=1)

    def test_simple_universal_formula_with_bind(self):
        mgr = language.VariableManager(LANG_GRAMMAR)
        formula = mgr.create(
            sc.forall_bind(
                language.BindExpression(mgr.bv("$var1", "<var>")),
                mgr.bv("$rhs", "<rhs>"),
                mgr.const("$start", "<start>"),
                mgr.smt(
                    cast(z3.BoolRef, z3_eq(mgr.bv("$var1").to_smt(), z3.StringVal("x")))
                ),
            )
        )

        self.execute_generation_test(formula)

    def test_simple_existential_formula(self):
        mgr = language.VariableManager(LANG_GRAMMAR)
        start = language.Constant("$start", "<start>")

        formula = mgr.create(
            sc.exists(
                mgr.bv("$var", "<var>"),
                start,
                mgr.smt(z3_eq(mgr.bv("$var").to_smt(), z3.StringVal("x"))),
            )
        )

        self.execute_generation_test(
            formula,
            num_solutions=50,
            max_number_free_instantiations=1,
            enforce_unique_trees_in_queue=False,
            cost_computer=GrammarBasedBlackboxCostComputer(
                CostSettings(
                    CostWeightVector(
                        tree_closing_cost=5,
                        constraint_cost=0,
                        derivation_depth_penalty=10,
                        low_k_coverage_penalty=20,
                        low_global_k_path_coverage_penalty=40,
                    ),
                    k=4,
                ),
                gg.GrammarGraph.from_grammar(LANG_GRAMMAR),
            ),
        )

    def test_simple_existential_formula_with_bind(self):
        start = language.Constant("$start", "<start>")
        rhs = language.BoundVariable("$rhs", "<rhs>")
        var1 = language.BoundVariable("$var", "<var>")

        formula = sc.exists_bind(
            language.BindExpression(var1),
            rhs,
            start,
            sc.smt_for(z3_eq(var1.to_smt(), z3.StringVal("x")), var1),
        )

        self.execute_generation_test(formula, num_solutions=50)

    def test_conjunction_of_qfd_formulas(self):
        start = language.Constant("$start", "<start>")
        assgn = language.BoundVariable("$assgn", "<assgn>")
        rhs_1 = language.BoundVariable("$rhs_1", "<rhs>")
        rhs_2 = language.BoundVariable("$rhs_2", "<rhs>")
        var_1 = language.BoundVariable("$var1", "<var>")
        var_2 = language.BoundVariable("$var2", "<var>")

        formula = sc.forall_bind(
            language.BindExpression(var_1),
            rhs_1,
            start,
            sc.smt_for(z3_eq(var_1.to_smt(), z3.StringVal("x")), var_1),
        ) & sc.forall_bind(
            var_2 + " := " + rhs_2,
            assgn,
            start,
            sc.smt_for(z3_eq(var_2.to_smt(), z3.StringVal("y")), var_2),
        )

        self.execute_generation_test(formula)

    def test_xml(self):
        constraint = """
forall <xml-tree> tree="<{<id> opid}[ <xml-attribute>]><inner-xml-tree></{<id> clid}>" in start:
    (= opid clid)"""

        self.execute_generation_test(
            constraint,
            grammar=XML_GRAMMAR,
            max_number_free_instantiations=1,
            num_solutions=30,
            cost_computer=GrammarBasedBlackboxCostComputer(
                CostSettings(
                    CostWeightVector(
                        tree_closing_cost=16,
                        constraint_cost=7,
                        derivation_depth_penalty=13,
                        low_k_coverage_penalty=26,
                        low_global_k_path_coverage_penalty=20,
                    )
                ),
                gg.GrammarGraph.from_grammar(XML_GRAMMAR),
            ),
        )

    def test_get_quantifier_chains(self):
        chains_1 = get_quantifier_chains(XML_WELLFORMEDNESS_CONSTRAINT)
        self.assertEqual(1, len(chains_1))
        chains_2 = get_quantifier_chains(XML_NAMESPACE_CONSTRAINT)
        self.assertEqual(2, len(chains_2))
        all_chains = get_quantifier_chains(
            XML_WELLFORMEDNESS_CONSTRAINT & XML_NAMESPACE_CONSTRAINT
        )
        self.assertEqual(3, len(all_chains))
        self.assertEqual(set(chains_1) | set(chains_2), set(all_chains))

    def test_xml_with_prefixes(self):
        # TODO: Check how we can generate (more) prefixed attributes.
        self.execute_generation_test(
            XML_NAMESPACE_CONSTRAINT
            & XML_WELLFORMEDNESS_CONSTRAINT
            & XML_NO_ATTR_REDEF_CONSTRAINT,
            grammar=XML_GRAMMAR_WITH_NAMESPACE_PREFIXES,
            max_number_free_instantiations=1,
            num_solutions=50,
            enforce_unique_trees_in_queue=True,
            custom_test_func=validate_xml,
            cost_computer=GrammarBasedBlackboxCostComputer(
                CostSettings(
                    CostWeightVector(
                        tree_closing_cost=10,
                        constraint_cost=0,
                        derivation_depth_penalty=6,
                        low_k_coverage_penalty=0,
                        low_global_k_path_coverage_penalty=13,
                    ),
                    k=4,
                ),
                gg.GrammarGraph.from_grammar(XML_GRAMMAR_WITH_NAMESPACE_PREFIXES),
            ),
        )

    def test_declared_before_used(self):
        mgr = language.VariableManager(LANG_GRAMMAR)
        formula: language.Formula = mgr.create(
            sc.forall_bind(
                mgr.bv("$lhs_1", "<var>") + " := " + mgr.bv("$rhs_1", "<rhs>"),
                mgr.bv("$assgn_1", "<assgn>"),
                mgr.const("$start", "<start>"),
                sc.forall(
                    mgr.bv("$var", "<var>"),
                    mgr.bv("$rhs_1"),
                    sc.exists_bind(
                        mgr.bv("$lhs_2", "<var>") + " := " + mgr.bv("$rhs_2", "<rhs>"),
                        mgr.bv("$assgn_2", "<assgn>"),
                        mgr.const("$start"),
                        sc.before(mgr.bv("$assgn_2"), mgr.bv("$assgn_1"))
                        & mgr.smt(
                            z3_eq(mgr.bv("$lhs_2").to_smt(), mgr.bv("$var").to_smt())
                        ),
                    ),
                ),
            )
        )

        self.execute_generation_test(
            formula,
            max_number_free_instantiations=1,
            max_number_smt_instantiations=1,
            num_solutions=40,
            cost_computer=GrammarBasedBlackboxCostComputer(
                CostSettings(
                    CostWeightVector(
                        tree_closing_cost=7,
                        constraint_cost=5,
                        derivation_depth_penalty=15,
                        low_k_coverage_penalty=20,
                        low_global_k_path_coverage_penalty=10,
                    ),
                    k=3,
                ),
                gg.GrammarGraph.from_grammar(LANG_GRAMMAR),
            ),
        )

    def test_declared_before_used_concrete_syntax(self):
        formula = """
forall <assgn> assgn_1="<var> := {<var> rhs}" in start:
  exists <assgn> assgn_2="{<var> lhs} := <rhs>" in start:
    (before(assgn_2, assgn_1) and (= lhs rhs))
"""

        self.execute_generation_test(
            formula,
            structural_predicates={BEFORE_PREDICATE},
            max_number_free_instantiations=1,
            cost_computer=GrammarBasedBlackboxCostComputer(
                CostSettings(
                    CostWeightVector(
                        tree_closing_cost=7,
                        constraint_cost=3.25,
                        derivation_depth_penalty=15,
                        low_k_coverage_penalty=21.5,
                        low_global_k_path_coverage_penalty=12.5,
                    ),
                    k=4,
                ),
                gg.GrammarGraph.from_grammar(LANG_GRAMMAR),
            ),
            num_solutions=50,
        )
<<<<<<< HEAD
=======

    def test_solve_assgn_lang_without_constraint(self):
        self.execute_generation_test(
            max_number_free_instantiations=10,
            num_solutions=10,
        )

    def test_solve_assgn_lang_without_constraint_low_free_instantiations(self):
        try:
            self.execute_generation_test(
                max_number_free_instantiations=5,
                num_solutions=10,
            )
        except AssertionError as aerr:
            self.assertIn("Only found 5 solutions", str(aerr))
>>>>>>> b4678da0

    def test_declared_before_used_concrete_simplified_syntax(self):
        formula = """
exists <assgn> assgn:
  (before(assgn, <assgn>) and <assgn>.<rhs>.<var> = assgn.<var>)
"""

        grammar = f"""<start> ::= <stmt>
<stmt> ::= <assgn> | <assgn> " ; " <stmt>
<assgn> ::= <var> " := " <rhs>
<rhs> ::= <var> | <digit>
<var> ::= {' | '.join(map(lambda c: f'"{c}"', string.ascii_lowercase))}
<digit> ::= {' | '.join(map(lambda c: f'"{c}"', string.digits))}"""

        self.execute_generation_test(
            formula,
            grammar=grammar,
            structural_predicates={BEFORE_PREDICATE},
            max_number_free_instantiations=1,
            cost_computer=GrammarBasedBlackboxCostComputer(
                CostSettings(
                    CostWeightVector(
                        tree_closing_cost=7,
                        constraint_cost=3.25,
                        derivation_depth_penalty=15,
                        low_k_coverage_penalty=21.5,
                        low_global_k_path_coverage_penalty=12.5,
                    ),
                    k=4,
                ),
                gg.GrammarGraph.from_grammar(LANG_GRAMMAR),
            ),
            num_solutions=50,
        )

    def test_simple_csv_rows_equal_length(self):
        property = """
forall <csv-header> hline in start:
  exists int colno:
    ((>= (str.to.int colno) 3) and 
    ((<= (str.to.int colno) 5) and 
     (count(hline, "<csv-field>", colno) and 
     forall <csv-record> line in start:
       count(line, "<csv-field>", colno))))
"""

        self.execute_generation_test(
            property,
            grammar=SIMPLE_CSV_GRAMMAR,
            semantic_predicates={COUNT_PREDICATE},
            max_number_free_instantiations=1,
            max_number_smt_instantiations=3,
            enforce_unique_trees_in_queue=False,
            num_solutions=20,
        )

    def test_csv_rows_equal_length_simpler(self):
        property = """
exists int num:
  forall <csv-record> elem in start:
    ((>= (str.to.int num) 1) and
     count(elem, "<raw-field>", num))"""

        self.execute_generation_test(
            property,
            semantic_predicates={COUNT_PREDICATE},
            grammar=CSV_GRAMMAR,
            custom_test_func=csv_lint,
            num_solutions=30,
            max_number_free_instantiations=1,
            max_number_smt_instantiations=2,
            enforce_unique_trees_in_queue=False,
            global_fuzzer=False,
            fuzzer_factory=functools.partial(
                GrammarFuzzer, min_nonterminals=0, max_nonterminals=30
            ),
        )

    def test_csv_rows_equal_length(self):
        property = """
forall <csv-header> hline in start:
  exists int colno:
    ((>= (str.to.int colno) 1) and 
    ((<= (str.to.int colno) 5) and 
     (count(hline, "<raw-field>", colno) and 
     forall <csv-record> line in start:
       count(line, "<raw-field>", colno))))
"""

        self.execute_generation_test(
            property,
            semantic_predicates={COUNT_PREDICATE},
            grammar=CSV_GRAMMAR,
            custom_test_func=csv_lint,
            num_solutions=90,
            max_number_free_instantiations=1,
            max_number_smt_instantiations=3,
            enforce_unique_trees_in_queue=False,
            global_fuzzer=False,
            fuzzer_factory=functools.partial(
                GrammarFuzzer, min_nonterminals=0, max_nonterminals=30
            ),
        )

    def test_csv_rows_equal_length_more_complex(self):
        property = """
forall <csv-header> header in start:
  forall <csv-body> body in start:
    forall <csv-record> hline in header:
      exists int colno:
        ((>= (str.to.int colno) 3) and 
         (<= (str.to.int colno) 5) and
         count(hline, "<raw-field>", colno) and 
         forall <csv-record> line in body:
            count(line, "<raw-field>", colno))
"""

        self.execute_generation_test(
            property,
            semantic_predicates={COUNT_PREDICATE},
            grammar=CSV_HEADERBODY_GRAMMAR,
            custom_test_func=csv_lint,
            num_solutions=20,
            max_number_free_instantiations=1,
            max_number_smt_instantiations=1,
            enforce_unique_trees_in_queue=False,
            global_fuzzer=True,
        )

    def test_negated_csv_rows_equal_length(self):
        property = parse_isla(
            """
exists <csv-header> header in start:
  exists <csv-body> body in start:
    exists <csv-record> hline in header:
      forall int colno:
        (not(>= (str.to_int colno) 3) or 
         not(<= (str.to_int colno) 5) or
         not(count(hline, "<raw-field>", colno)) or 
         exists <csv-record> line in body:
           not(count(line, "<raw-field>", colno)))
""",
            CSV_HEADERBODY_GRAMMAR,
            semantic_predicates={COUNT_PREDICATE},
        )

        # We don't find infinite solutions here, problem with existentially quantified top-level formulas...
        self.execute_generation_test(
            property,
            semantic_predicates={COUNT_PREDICATE},
            grammar=CSV_HEADERBODY_GRAMMAR,
            custom_test_func=lambda t: isinstance(csv_lint(t), str),
            num_solutions=32,  # Max number reachable
            max_number_free_instantiations=2,
            max_number_smt_instantiations=1,
            enforce_unique_trees_in_queue=False,
            global_fuzzer=True,
            debug=True,
            cost_computer=GrammarBasedBlackboxCostComputer(
                CostSettings(
                    CostWeightVector(
                        tree_closing_cost=7,
                        constraint_cost=5,
                        derivation_depth_penalty=15,
                        low_k_coverage_penalty=20,
                        low_global_k_path_coverage_penalty=10,
                    ),
                    k=3,
                ),
                gg.GrammarGraph.from_grammar(CSV_HEADERBODY_GRAMMAR),
            ),
        )

    def test_simple_equal_length_csv_negated(self):
        # Original property:
        # exists int colno:
        #   forall <csv-record> record in start:
        #     count(record, "<raw-field>", colno)
        property = """
forall int colno:
  exists <csv-record> record in start:
    not(count(record, "<raw-field>", colno))"""

        self.execute_generation_test(
            property,
            grammar=CSV_GRAMMAR,
            custom_test_func=lambda t: isinstance(csv_lint(t), str),
            num_solutions=40,
            max_number_free_instantiations=1,
            max_number_smt_instantiations=1,
            enforce_unique_trees_in_queue=False,
            global_fuzzer=True,
            debug=True,
        )

    def test_rest(self):
        random.seed(10)
        self.execute_generation_test(
            rest.LENGTH_UNDERLINE
            & rest.DEF_LINK_TARGETS
            & rest.NO_LINK_TARGET_REDEF
            & rest.LIST_NUMBERING_CONSECUTIVE,
            custom_test_func=rest.render_rst,
            grammar=rest.REST_GRAMMAR,
            max_number_free_instantiations=1,
            max_number_smt_instantiations=1,
            num_solutions=50,
            enforce_unique_trees_in_queue=True,
            # tree_insertion_methods=0,
            # print_only=True,
            cost_computer=GrammarBasedBlackboxCostComputer(
                CostSettings(
                    CostWeightVector(
                        tree_closing_cost=7,
                        constraint_cost=1.5,
                        derivation_depth_penalty=2.5,
                        low_k_coverage_penalty=2,
                        low_global_k_path_coverage_penalty=18,
                    ),
                    k=4,
                ),
                gg.GrammarGraph.from_grammar(rest.REST_GRAMMAR),
                reset_coverage_after_n_round_with_no_coverage=500,
            ),
        )

    def test_scriptsize_c_def_before_use(self):
        self.execute_generation_test(
            scriptsizec.SCRIPTSIZE_C_DEF_USE_CONSTR
            & scriptsizec.SCRIPTSIZE_C_NO_REDEF_CONSTR,
            grammar=scriptsizec.SCRIPTSIZE_C_GRAMMAR,
            max_number_free_instantiations=1,
            max_number_smt_instantiations=2,
            enforce_unique_trees_in_queue=True,
            custom_test_func=scriptsizec.compile_scriptsizec_clang,
            num_solutions=50,
            cost_computer=GrammarBasedBlackboxCostComputer(
                CostSettings(
                    CostWeightVector(
                        tree_closing_cost=5,
                        constraint_cost=2,
                        derivation_depth_penalty=6,
                        low_k_coverage_penalty=2,
                        low_global_k_path_coverage_penalty=21,
                    ),
                    k=3,
                ),
                gg.GrammarGraph.from_grammar(scriptsizec.SCRIPTSIZE_C_GRAMMAR),
                reset_coverage_after_n_round_with_no_coverage=100,
            ),
            # print_only=True
        )

    def test_scriptsize_c_redef(self):
        self.execute_generation_test(
            scriptsizec.SCRIPTSIZE_C_NO_REDEF_CONSTR,
            grammar=scriptsizec.SCRIPTSIZE_C_GRAMMAR,
            max_number_free_instantiations=1,
            max_number_smt_instantiations=2,
            enforce_unique_trees_in_queue=True,
            # custom_test_func=scriptsizec.compile_scriptsizec_clang,
            num_solutions=50,
            cost_computer=GrammarBasedBlackboxCostComputer(
                CostSettings(
                    CostWeightVector(
                        tree_closing_cost=10,
                        constraint_cost=0,
                        derivation_depth_penalty=9,
                        low_k_coverage_penalty=28,
                        low_global_k_path_coverage_penalty=4,
                    ),
                    k=4,
                ),
                gg.GrammarGraph.from_grammar(scriptsizec.SCRIPTSIZE_C_GRAMMAR),
            ),
            # print_only=True
        )

    @pytest.mark.skip(
        reason="Have to disable assertions to run this test, disabling in CI pipeline."
    )
    def test_tar(self):
        sys.setrecursionlimit(1500)
        self.execute_generation_test(
            tar.TAR_CONSTRAINTS,
            grammar=tar.TAR_GRAMMAR,
            max_number_free_instantiations=1,
            max_number_smt_instantiations=1,
            enforce_unique_trees_in_queue=False,
            # debug=True,
            num_solutions=60,
            precompute_reachability=False,
            custom_test_func=extract_tar,
            cost_computer=GrammarBasedBlackboxCostComputer(
                CostSettings(
                    CostWeightVector(
                        tree_closing_cost=12,
                        constraint_cost=1,
                        derivation_depth_penalty=2,
                        low_k_coverage_penalty=0,
                        low_global_k_path_coverage_penalty=0,
                    ),
                    k=4,
                ),
                gg.GrammarGraph.from_grammar(tar.TAR_GRAMMAR),
            ),
            tree_insertion_methods=DIRECT_EMBEDDING | SELF_EMBEDDING,
        )

    def test_simple_tar(self):
        self.execute_generation_test(
            simple_tar.TAR_CONSTRAINTS,
            grammar=simple_tar.SIMPLE_TAR_GRAMMAR,
            max_number_free_instantiations=1,
            max_number_smt_instantiations=1,
            enforce_unique_trees_in_queue=False,
            debug=True,
            num_solutions=10,
            precompute_reachability=False,
        )

    @staticmethod
    def state_tree_to_xml(
        root: SolutionState,
        tree: Dict[SolutionState, List[SolutionState]],
        costs: Dict[SolutionState, float],
        prettify=True,
        seen: Optional[Set[SolutionState]] = None,
    ) -> str:
        if seen and root in seen:
            return ""

        if root not in tree:
            children_string = ""
        else:
            children_string = (
                "<children>"
                + "".join(
                    [
                        TestSolver.state_tree_to_xml(
                            child, tree, costs, False, (seen or set()) | {root}
                        )
                        for child in tree[root]
                    ]
                )
                + "</children>"
            )

        special_char_map = {
            "\x00": "&lt;NUL&gt;",
            "\x0b": "&lt;VTAB&gt;",
            "\x0c": "&lt;FFEED&gt;",
        }

        result = (
            "<state>"
            + "<constraint>"
            + escape(str(root.constraint), special_char_map)
            + "</constraint>"
            + "<tree>"
            + escape(str(root.tree), special_char_map)
            + "</tree>"
            + "<cost>"
            + str(costs[root])
            + "</cost>"
            + "<hash>"
            + str(hash(root))
            + "</hash>"
            + children_string
            + "</state>"
        )

        if prettify:
            return minidom.parseString(result).toprettyxml(indent="    ")
        else:
            return result

    def test_parse(self):
        CONFIG_GRAMMAR: Grammar = {
            "<start>": ["<config>"],
            "<config>": ["pagesize=<pagesize>\n" "bufsize=<bufsize>"],
            "<pagesize>": ["<int>"],
            "<bufsize>": ["<int>"],
            "<int>": ["<leaddigit><digits>"],
            "<digits>": ["", "<digit><digits>"],
            "<digit>": list("0123456789"),
            "<leaddigit>": list("123456789"),
        }

        constraint = "<pagesize> = <bufsize>"
        solver = ISLaSolver(CONFIG_GRAMMAR, constraint)

        self.assertTrue(
            solver.parse("pagesize=12\nbufsize=34").structurally_equal(
                solver.parse("pagesize=12\nbufsize=34", "<config>")
            )
        )

    def test_evaluate(self):
        CONFIG_GRAMMAR: Grammar = {
            "<start>": ["<config>"],
            "<config>": ["pagesize=<pagesize>\n" "bufsize=<bufsize>"],
            "<pagesize>": ["<int>"],
            "<bufsize>": ["<int>"],
            "<int>": ["<leaddigit><digits>"],
            "<digits>": ["", "<digit><digits>"],
            "<digit>": list("0123456789"),
            "<leaddigit>": list("123456789"),
        }

        constraint = "<pagesize> = <bufsize>"
        solver = ISLaSolver(CONFIG_GRAMMAR, constraint)

        self.assertTrue(solver.evaluate("pagesize=12\nbufsize=12"))
        self.assertFalse(solver.evaluate("pagesize=12\nbufsize=1200"))

    def test_start_nonterminal(self):
        result = parse_isla('forall <var> in <start>: <var> = "a"')
        expected = parse_isla('forall <var> in start: (= <var> "a")')
        self.assertEqual(expected, result)

    def test_length_indexed_strings(self):
        PASCAL_STRING_GRAMMAR = {
            "<start>": ["<string>"],
            "<string>": ["<length><chars>"],
            "<length>": ["<high-byte><low-byte>"],
            "<high-byte>": ["<byte>"],
            "<low-byte>": ["<byte>"],
            "<byte>": crange("\x00", "\xff"),
            "<chars>": ["", "<char><chars>"],
            "<char>": list(string.printable),
        }

        solver = ISLaSolver(
            PASCAL_STRING_GRAMMAR,
            """
str.to_code(<string>.<length>.<low-byte>) =
str.len(<string>.<chars>) and 
<string>.<length>.<high-byte> = str.from_code(0)""",
        )

        solution = solver.solve()

        high_byte = solution.filter(lambda n: n.value == "<high-byte>")[0][1]
        low_byte = solution.filter(lambda n: n.value == "<low-byte>")[0][1]
        chars = solution.filter(lambda n: n.value == "<chars>")[0][1]

        self.assertEqual(0, ord(str(high_byte)))
        self.assertEqual(len(str(chars)), ord(str(low_byte)))

    def test_unsatisfiable_smt_atom(self):
        solver = ISLaSolver(LANG_GRAMMAR, '<var> = "aa"', activate_unsat_support=True)

        self.assertTrue(
            Exceptional.of(solver.solve)
            .map(lambda _: False)
            .recover(lambda e: isinstance(e, StopIteration))
        )

    def test_unsatisfiable_smt_conjunction(self):
        solver = ISLaSolver(
            LANG_GRAMMAR, '<var> = "a" and <var> = "b"', activate_unsat_support=True
        )
<<<<<<< HEAD

        self.assertTrue(
            Exceptional.of(solver.solve)
            .map(lambda _: False)
            .recover(lambda e: isinstance(e, StopIteration))
        )
=======
        self.assertEqual(ISLaSolver.UNSAT, solver.fuzz())
>>>>>>> b4678da0

    def test_unsatisfiable_smt_quantified_conjunction(self):
        solver = ISLaSolver(
            LANG_GRAMMAR,
            '''
forall <assgn> assgn_1="{<var> var_1} := <rhs>" in <start>:
  var_1 = "a" and
forall <assgn> assgn_2="{<var> var_2} := <rhs>" in <start>:
  var_2 = "b"''',
            activate_unsat_support=True,
        )
<<<<<<< HEAD

        self.assertTrue(
            Exceptional.of(solver.solve)
            .map(lambda _: False)
            .recover(lambda e: isinstance(e, StopIteration))
        )
=======
        self.assertEqual(ISLaSolver.UNSAT, solver.fuzz())
>>>>>>> b4678da0

    def test_unsatisfiable_smt_formulas(self):
        solver = ISLaSolver(
            LANG_GRAMMAR,
            'start = "x := 1"',  # Formula here is just dummy.
            activate_unsat_support=True,
        )

        tree = DerivationTree(
            "<start>",
            (
                DerivationTree(
                    "<stmt>",
                    (
                        DerivationTree(
                            "<assgn>",
                            (
                                DerivationTree("<var>"),
                                DerivationTree(" := ", ()),
                                DerivationTree("<rhs>"),
                            ),
                        ),
                    ),
                ),
            ),
        )
        var_node = tree.get_subtree((0, 0, 0))

        var_1 = language.BoundVariable("var_1", "<var>")
        formula_1 = language.SMTFormula(
            z3_eq(var_1.to_smt(), z3.StringVal("a")),
            instantiated_variables=OrderedSet([var_1]),
            substitutions={var_1: var_node},
        )

        var_2 = language.BoundVariable("var_2", "<var>")
        formula_2 = language.SMTFormula(
            z3_eq(var_2.to_smt(), z3.StringVal("b")),
            instantiated_variables=OrderedSet([var_2]),
            substitutions={var_2: var_node},
        )

        result = solver.eliminate_all_semantic_formulas(
            SolutionState(formula_1 & formula_2, tree)
        )
        self.assertTrue(result.is_present())
        result.if_present(lambda a: self.assertEqual([], a))

    def test_unsatisfiable_forall_exists_formula(self):
        solver = ISLaSolver(
            LANG_GRAMMAR,
            """
forall <assgn> assgn_1:
  exists <assgn> assgn_2:
    before(assgn_2, assgn_1)""",
            activate_unsat_support=True,
        )

        self.assertTrue(
            Exceptional.of(solver.solve)
            .map(lambda _: False)
            .recover(lambda e: isinstance(e, StopIteration))
        )

    def test_unsatisfiable_existential_formula(self):
        tree = DerivationTree(
            "<start>",
            (
                (
                    DerivationTree(
                        "<stmt>",
                        (
                            DerivationTree("<assgn>", id=2),
                            DerivationTree(" ; ", (), id=3),
                            DerivationTree("<stmt>", id=4),
                        ),
                        id=1,
                    )
                ),
            ),
            id=0,
        )

        formula = parse_isla(
            """
forall <assgn> assgn_1:
  exists <assgn> assgn_2:
    before(assgn_2, assgn_1)""",
            LANG_GRAMMAR,
            structural_predicates={BEFORE_PREDICATE},
        ).inner_formula.substitute_expressions(
            {
                start_constant(): tree,
                language.BoundVariable("assgn_1", "<assgn>"): tree.get_subtree((0, 0)),
            }
        )

        solver = ISLaSolver(
            LANG_GRAMMAR,
            """
forall <assgn> assgn_1:
  exists <assgn> assgn_2:
    before(assgn_2, assgn_1)""",
            activate_unsat_support=True,  # This is crucial.
        )

        solver.queue = []
        heapq.heappush(solver.queue, (0, SolutionState(formula, tree)))

        self.assertTrue(
            Exceptional.of(solver.solve)
            .map(lambda _: False)
            .recover(lambda e: isinstance(e, StopIteration))
        )

    def test_implication(self):
        formula = """
not(
  forall <assgn> assgn_1="{<var> var_1} := <rhs>" in start:
      var_1 = "x" implies
  exists <var> var_2 in start:
      var_2 = "x")"""

        solver = ISLaSolver(LANG_GRAMMAR, formula, activate_unsat_support=True)

        self.assertTrue(
            Exceptional.of(solver.solve)
            .map(lambda _: False)
            .recover(lambda e: isinstance(e, StopIteration))
        )

    @pytest.mark.flaky(reruns=3, reruns_delay=2)
    def test_equivalent(self):
        f1 = parse_isla('forall <var> var_1 in start: var_1 = "a"')
        f2 = parse_isla('forall <var> var_2 in start: var_2 = "a"')
        self.assertTrue(equivalent(f1, f2, LANG_GRAMMAR, timeout_seconds=30))

    @pytest.mark.flaky(reruns=3, reruns_delay=2)
    def test_implies(self):
        f1 = parse_isla('forall <var> var_1 in start: var_1 = "a"')
        f2 = parse_isla('exists <var> var_2 in start: var_2 = "a"')
        self.assertTrue(implies(f1, f2, LANG_GRAMMAR, timeout_seconds=30))

    def test_negation_previous_smt_solutions(self):
        # See issue https://github.com/rindPHI/isla/issues/4 --- there should
        # be more than ten solutions to this problem, but before, solutions to
        # all the variables were negated *individually* (not per solution vector)
        # which limited the solution set to ten.
        GRAMMAR: Grammar = {
            "<start>": ["<point>"],
            "<point>": ["<x> <y> <z>"],
            "<x>": ["<digit>"],
            "<y>": ["<digit>"],
            "<z>": ["<digit>"],
            "<digit>": ["0", "1", "2", "3", "4", "5", "6", "7", "8", "9"],
        }

        solver = ISLaSolver(
            GRAMMAR,
            """
            forall <point> seed in start:
                (<= (+ (+ (^ (str.to.int seed.<x>) 2) (^ (str.to.int seed.<y>) 2)) (^ (str.to.int seed.<z>) 2)) 900)
            """,
            max_number_smt_instantiations=30,
        )

<<<<<<< HEAD
        solutions = [solver.solve() for _ in range(30)]
=======
        solutions = [
            s for s in itertools.islice(solver, 30) if isinstance(s, DerivationTree)
        ]
>>>>>>> b4678da0
        print("\n".join(map(str, solutions)))
        self.assertEqual(30, len(solutions))

    def execute_generation_test(
        self,
<<<<<<< HEAD
        formula: Union[language.Formula, str],
=======
        formula: language.Formula | str = "true",
>>>>>>> b4678da0
        structural_predicates: Set[
            language.StructuralPredicate
        ] = STANDARD_STRUCTURAL_PREDICATES,
        semantic_predicates: Set[
            language.SemanticPredicate
        ] = STANDARD_SEMANTIC_PREDICATES,
        grammar=LANG_GRAMMAR,
        num_solutions=50,
        print_solutions=False,
        max_number_free_instantiations=1,
        max_number_smt_instantiations=1,
        enforce_unique_trees_in_queue=True,
        precompute_reachability=False,
        debug=False,
        state_tree_out="/tmp/state_tree.xml",
        log_out="/tmp/isla_log.txt",
        custom_test_func: Optional[
            Callable[[isla.derivation_tree.DerivationTree], Union[bool, str]]
        ] = None,
        cost_computer: Optional[CostComputer] = None,
        print_only: bool = False,
        timeout_seconds: Optional[int] = None,
        global_fuzzer: bool = False,
        fuzzer_factory: Callable[
            [Grammar], GrammarFuzzer
        ] = lambda grammar: GrammarCoverageFuzzer(grammar),
        tree_insertion_methods=DIRECT_EMBEDDING + SELF_EMBEDDING + CONTEXT_ADDITION,
        activate_unsat_support: bool = False,
    ):
        logger = logging.getLogger(type(self).__name__)

        if debug:
            for f in [f for f in [state_tree_out, log_out] if os.path.exists(f)]:
                os.remove(f)

        solver = ISLaSolver(
            grammar=grammar,
            formula=formula,
            structural_predicates=structural_predicates,
            semantic_predicates=semantic_predicates,
            max_number_free_instantiations=max_number_free_instantiations,
            max_number_smt_instantiations=max_number_smt_instantiations,
            enforce_unique_trees_in_queue=enforce_unique_trees_in_queue,
            precompute_reachability=precompute_reachability,
            debug=debug,
            cost_computer=cost_computer,
            timeout_seconds=timeout_seconds,
            global_fuzzer=global_fuzzer,
            fuzzer_factory=fuzzer_factory,
            tree_insertion_methods=tree_insertion_methods,
            activate_unsat_support=activate_unsat_support,
        )

        if debug:
            file_handler = logging.FileHandler(log_out)
            for name in logging.root.manager.loggerDict:
                logging.getLogger(name).addHandler(file_handler)

        if isinstance(formula, str):
            formula = parse_isla(
                formula, grammar, structural_predicates, semantic_predicates
            )

<<<<<<< HEAD
        constant = next(
            c
            for c in VariablesCollector.collect(formula)
            if isinstance(c, language.Constant) and not c.is_numeric()
        )
=======
        constant = Maybe.from_iterator(
            (
                c
                for c in VariablesCollector.collect(formula)
                if isinstance(c, language.Constant) and not c.is_numeric()
            )
        ).orelse(lambda: start_constant())
>>>>>>> b4678da0

        def print_tree():
            if debug:
                with open(state_tree_out, "w") as file:
                    file.write(
                        TestSolver.state_tree_to_xml(
                            solver.state_tree_root, solver.state_tree, solver.costs
                        )
                    )
                    print(f"Written derivation data (XML) to {state_tree_out}")
                    print(f"Written log {log_out}")

        solutions_found = 0
        for idx in range(num_solutions):
            assignment = solver.solve()

            if not isinstance(assignment, DerivationTree):
                if assignment == ISLaSolver.UNSAT:
                    print("UNSAT / no more solutions found")
                else:
                    assert assignment == ISLaSolver.TIMEOUT
                    print("TIMEOUT")
                break

            solutions_found += 1
            logger.info(f"Found solution no. %d: %s", solutions_found, assignment)

            if not print_only:
                self.assertTrue(
                    isla.evaluator.evaluate(
                        formula.substitute_expressions({constant: assignment}),
                        assignment,
                        grammar,
                    ),
                    f"Solution {assignment} does not satisfy constraint {formula}",
                )

                if custom_test_func:
                    test_result = custom_test_func(assignment)
                    if test_result is not True:
                        self.fail(
                            f"Solution WRONG: '{assignment}'"
                            if not isinstance(test_result, str)
                            else f"Solution WRONG: '{assignment}', message: {test_result}, "
                            f"tree: {assignment.to_parse_tree()}"
                        )

            if print_solutions:
                print(str(assignment))

        if not solutions_found:
            self.fail("No solution found.")
        if solutions_found < num_solutions:
            self.fail(f"Only found {solutions_found} solutions")

        print_tree()


if __name__ == "__main__":
    unittest.main()<|MERGE_RESOLUTION|>--- conflicted
+++ resolved
@@ -23,11 +23,7 @@
 from isla.derivation_tree import DerivationTree
 from isla.existential_helpers import DIRECT_EMBEDDING, SELF_EMBEDDING, CONTEXT_ADDITION
 from isla.fuzzer import GrammarFuzzer, GrammarCoverageFuzzer
-<<<<<<< HEAD
-from isla.helpers import crange, Exceptional
-=======
-from isla.helpers import crange, Maybe
->>>>>>> b4678da0
+from isla.helpers import crange, Exceptional, Maybe
 from isla.isla_predicates import (
     BEFORE_PREDICATE,
     COUNT_PREDICATE,
@@ -448,8 +444,6 @@
             ),
             num_solutions=50,
         )
-<<<<<<< HEAD
-=======
 
     def test_solve_assgn_lang_without_constraint(self):
         self.execute_generation_test(
@@ -465,7 +459,6 @@
             )
         except AssertionError as aerr:
             self.assertIn("Only found 5 solutions", str(aerr))
->>>>>>> b4678da0
 
     def test_declared_before_used_concrete_simplified_syntax(self):
         formula = """
@@ -929,16 +922,12 @@
         solver = ISLaSolver(
             LANG_GRAMMAR, '<var> = "a" and <var> = "b"', activate_unsat_support=True
         )
-<<<<<<< HEAD
 
         self.assertTrue(
             Exceptional.of(solver.solve)
             .map(lambda _: False)
             .recover(lambda e: isinstance(e, StopIteration))
         )
-=======
-        self.assertEqual(ISLaSolver.UNSAT, solver.fuzz())
->>>>>>> b4678da0
 
     def test_unsatisfiable_smt_quantified_conjunction(self):
         solver = ISLaSolver(
@@ -950,16 +939,12 @@
   var_2 = "b"''',
             activate_unsat_support=True,
         )
-<<<<<<< HEAD
 
         self.assertTrue(
             Exceptional.of(solver.solve)
             .map(lambda _: False)
             .recover(lambda e: isinstance(e, StopIteration))
         )
-=======
-        self.assertEqual(ISLaSolver.UNSAT, solver.fuzz())
->>>>>>> b4678da0
 
     def test_unsatisfiable_smt_formulas(self):
         solver = ISLaSolver(
@@ -1087,9 +1072,10 @@
 
         self.assertTrue(
             Exceptional.of(solver.solve)
-            .map(lambda _: False)
-            .recover(lambda e: isinstance(e, StopIteration))
-        )
+                .map(lambda _: False)
+                .recover(lambda e: isinstance(e, StopIteration))
+        )
+
 
     @pytest.mark.flaky(reruns=3, reruns_delay=2)
     def test_equivalent(self):
@@ -1126,23 +1112,13 @@
             max_number_smt_instantiations=30,
         )
 
-<<<<<<< HEAD
         solutions = [solver.solve() for _ in range(30)]
-=======
-        solutions = [
-            s for s in itertools.islice(solver, 30) if isinstance(s, DerivationTree)
-        ]
->>>>>>> b4678da0
         print("\n".join(map(str, solutions)))
         self.assertEqual(30, len(solutions))
 
     def execute_generation_test(
         self,
-<<<<<<< HEAD
-        formula: Union[language.Formula, str],
-=======
         formula: language.Formula | str = "true",
->>>>>>> b4678da0
         structural_predicates: Set[
             language.StructuralPredicate
         ] = STANDARD_STRUCTURAL_PREDICATES,
@@ -1206,13 +1182,6 @@
                 formula, grammar, structural_predicates, semantic_predicates
             )
 
-<<<<<<< HEAD
-        constant = next(
-            c
-            for c in VariablesCollector.collect(formula)
-            if isinstance(c, language.Constant) and not c.is_numeric()
-        )
-=======
         constant = Maybe.from_iterator(
             (
                 c
@@ -1220,7 +1189,6 @@
                 if isinstance(c, language.Constant) and not c.is_numeric()
             )
         ).orelse(lambda: start_constant())
->>>>>>> b4678da0
 
         def print_tree():
             if debug:
